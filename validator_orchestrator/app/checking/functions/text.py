from app.core import models
import json
import random
from loguru import logger
import httpx
from typing import List, Dict, Any, Tuple, Union
import math
<<<<<<< HEAD
import copy
=======
>>>>>>> 608d4afb

BASE_URL = "http://llm_server:6919".rstrip("/")

BASE_URL = "http://llm_server:6919".rstrip("/")

PROMPT_KEY = "prompt"
MESSAGES_KEY = "messages"

BOTTOM_TEXT_THRESHOLD = 0.125
TOP_TEXT_THRESHOLD = 0.25

HTTP_TIMEOUT = 60
SHORT_TIMEOUT = 20

MAX_FAILED_TOKENS = 5
MAX_CHECKS = 5

DEFAULT_NUM_LOGPROBS = 20
DEFAULT_PROMPT_LOGPROBS = 10

MODELS_FOR_EOT_HANDLING = ["llama-3", "deepseek-r1", "qwq-32b", "qwen2.5-7b"]


def _score_average_distance(average_distance: float) -> float:
    if average_distance <= BOTTOM_TEXT_THRESHOLD:
        return 1.0
    elif average_distance <= TOP_TEXT_THRESHOLD:
        return 1.0 - 0.5 * (average_distance - BOTTOM_TEXT_THRESHOLD) / (TOP_TEXT_THRESHOLD - BOTTOM_TEXT_THRESHOLD)
    return 0.0


def _payload_is_completions(payload: dict) -> bool:
    return PROMPT_KEY in payload


def _extract_completions_message(idx: int, response: dict) -> models.MessageResponse:
    content = response["choices"][0]["text"]
    logprobs = response["choices"][0]["logprobs"]

    if idx == 0 and content == "" and logprobs is None:
        return None

    logprob = logprobs["token_logprobs"][0]
    return models.MessageResponse(content=content, logprob=logprob)


def _extract_chat_message(idx: int, response: dict) -> Union[models.MessageResponse, None]:
    content = response["choices"][0]["delta"]["content"]
    logprobs = response["choices"][0]["logprobs"]
    
    if idx == 0 and content == "" and logprobs is None:
        role = response["choices"][0]["delta"]["role"]
        if role == "assistant":
            return None
            
    logprob = logprobs["content"][0]["logprob"]
    return models.MessageResponse(content=content, logprob=logprob)


async def _tokenize(prompt: str, model: str, add_special_tokens: bool) -> list[int]:
    async with httpx.AsyncClient() as client:
        r = await client.post(
            url=f"{BASE_URL}/tokenize", 
            json={"model": model, "prompt": prompt, "add_special_tokens": add_special_tokens}
        )
        r.raise_for_status()
        return r.json()["tokens"]


async def _detokenize(tokens: list[int], model: str) -> str:
    async with httpx.AsyncClient() as client:
        r = await client.post(
            url=f"{BASE_URL}/detokenize", 
            json={"tokens": tokens, "model": model}
        )
        r.raise_for_status()
        return r.json()["prompt"]


async def _tokenize_and_detokenize(input_payload: dict, model_name: str, eos_token_id: int, add_generation_prompt: bool = True) -> tuple[str, int]:
    async with httpx.AsyncClient() as http_client:
        logger.info(f"Tokenizing at: {BASE_URL}/tokenize")
        tokenize_response = await http_client.post(url=f"{BASE_URL}/tokenize", json=input_payload)
        tokenize_response.raise_for_status()
        token_list: list[int] = tokenize_response.json()["tokens"]

        if any(model in model_name.lower() for model in MODELS_FOR_EOT_HANDLING) and not add_generation_prompt:
            last_eot_index = max((index for index, value in enumerate(token_list) if value == eos_token_id), default=None)
            if last_eot_index is not None:
                token_list = token_list[:last_eot_index]

        detokenize_response = await http_client.post(
            url=f"{BASE_URL}/detokenize", 
            json={"tokens": token_list, "model": model_name}
        )
        detokenize_response.raise_for_status()
        prompt = detokenize_response.json()["prompt"]
        return prompt, len(token_list)


async def _chat_to_prompt(messages: list[dict], model_name: str, eos_token_id: int, add_generation_prompt: bool = True) -> tuple[str, int]:
    input_payload = {"model": model_name, "messages": messages, "add_special_tokens": False}
    return await _tokenize_and_detokenize(input_payload, model_name, eos_token_id, add_generation_prompt)


async def _completions_to_prompt(prompt: str, model_name: str, eos_token_id: int, add_generation_prompt: bool = True) -> tuple[str, int]:
    input_payload = {"model": model_name, "prompt": prompt}
    return await _tokenize_and_detokenize(input_payload, model_name, eos_token_id, add_generation_prompt)


async def make_api_call(payload: dict, endpoint: str) -> dict:
    async with httpx.AsyncClient(timeout=HTTP_TIMEOUT) as client:
        response = await client.post(endpoint, json=payload)
        return response.json()


async def query_endpoint_with_status(
    endpoint: str,
    data: Dict[str, Any],
    base_url: str = BASE_URL
) -> Tuple[Union[Dict[str, Any], None], int]:
    url = f"{base_url.rstrip('/')}/{endpoint.lstrip('/')}"
    
    async with httpx.AsyncClient(timeout=SHORT_TIMEOUT) as client:
        logger.info(f"Querying: {url}")
        try:
            response = await client.post(url, json=data)
            logger.info(f"Status code: {response.status_code}")
            
            if response.status_code >= 400:
                return None, response.status_code
                
            try:
                response_data = response.json()
                if isinstance(response_data, str):
                    response_data = json.loads(response_data)
                return response_data, response.status_code
                
            except json.JSONDecodeError as e:
                logger.error(f"Error decoding JSON response: {e}")
                return None, response.status_code
                
        except httpx.HTTPError as e:
            status = getattr(e, 'response', None)
            status_code = status.status_code if status else 500
            logger.error(f"HTTP error occurred: {e}")
            return None, status_code


async def _process_think_tags_deepseek(prompt: str, messages: list[dict]) -> str:
    assistant_message = next((m for m in messages if m['role'] == 'assistant'), None)
    if not assistant_message:
        return prompt
        
    content = assistant_message['content']
    think_start = content.find('<think>')
    think_end = content.find('</think>')
    
    if think_start == -1 or think_end == -1:
        return prompt
        
    think_content = content[think_start:think_end + 8]
    
    assistant_token = '<｜Assistant｜>'
    insert_pos = prompt.find(assistant_token) + len(assistant_token)
    
    return prompt[:insert_pos] + think_content + prompt[insert_pos:]


async def calculate_distance_for_token_vlm(
    task_config: models.OrchestratorServerConfig,
    llm_request: models.ChatRequestModel,
    chat_responses: List[models.MessageResponse],
    index: int,
    starting_assistant_message: bool,
    is_last_token: bool,
    must_output_eos: bool
) -> float:

    messages = llm_request.messages
    messages = [msg.model_dump() if hasattr(msg, 'model_dump') else msg for msg in messages]

    chat_completions_payload = {
        "messages": messages,
        "model": task_config.load_model_config["model"],
        "temperature": llm_request.temperature,
        "top_p": 1,
        "max_tokens": 1,
        "logprobs": True,
        "top_logprobs": 20,
        "add_generation_prompt": starting_assistant_message,
        "continue_final_message": not starting_assistant_message,
        "add_special_tokens": False
    }
    try:
        validator_checking_response = await make_api_call(chat_completions_payload, endpoint=f"{BASE_URL}/v1/chat/completions")
    except json.JSONDecodeError as e:
        logger.error(f"Error decoding JSON in calculate_distance_for_token_vlm: {e}. Response: {validator_checking_response}")
        return 1
    except httpx.RequestError as e:
        logger.error(f"Request failed in calculate_distance_for_token_vlm: {e}")
        return 1

    logger.info(f"chat completion payload: \n{json.dumps(chat_completions_payload, indent=2)}\n")
    logger.info(f"validator_checking_response: \n{json.dumps(validator_checking_response, indent=2)}\n")
    logger.info(f"chat_responses: \n{json.dumps([response.dict() for response in chat_responses[max(0, index-5):index+3]], indent=2)}\n")
    logger.info(f"focus token in response: \n{json.dumps(chat_responses[index].dict(), indent=2)}\n")

    text = chat_responses[index].content

    # VLLM_USE_V1=0
    validator_log_probs_for_token = validator_checking_response["choices"][0]["logprobs"]["content"][0]["top_logprobs"]

    # VLLM_USE_V1=0
    found_entry = next((entry for entry in validator_log_probs_for_token if entry["token"] == text), None)

    # Handle case of prompt_logprobs outputting |eot| token but miner response including "" output
    if is_last_token and must_output_eos:
        if text != "":
            logger.info(f"token: `{text}` at last index doesn't correspond to eos "" output by miners")
            logger.info(f"validator_log_probs_for_token: {validator_log_probs_for_token}")
            return 1
        eos_token = validator_checking_response["choices"][0]["logprobs"]["content"][0]["token"]
        found_entry = next((entry for entry in validator_log_probs_for_token if entry["token"] == eos_token), None)

    if not found_entry:
        logger.info(f"token: {text} - not found in vali logprobs")
        logger.info(f"validator_log_probs_for_token: {validator_log_probs_for_token}")
        return 1
    else:
        distance = min(abs(math.exp(found_entry["logprob"]) - math.exp(chat_responses[index].logprob)), 1)
        logger.info(f"token: {text} - logprob : {chat_responses[index].logprob}")
        logger.info(f"validator_log_probs_for_token: {validator_log_probs_for_token}")

    return distance

async def calculate_distance_for_token(
    task_config: models.OrchestratorServerConfig,
    llm_request: Union[models.ChatRequestModel, models.CompletionRequestModel],
    chat_responses: List[models.MessageResponse],
    index: int,
    starting_assistant_message: bool,
) -> float:
    model_name = task_config.load_model_config["model"]
    eos_token_id = task_config.load_model_config["eos_token_id"]
    
    if isinstance(llm_request, models.ChatRequestModel):
        messages = [elm.model_dump() for elm in llm_request.messages]
        prompt, _ = await _chat_to_prompt(
            messages=messages,
            model_name=model_name,
            eos_token_id=eos_token_id,
            add_generation_prompt=starting_assistant_message,
        )
        if 'deepseek-r1' in model_name.lower():
            prompt = await _process_think_tags_deepseek(prompt, messages)
            
    elif isinstance(llm_request, models.CompletionRequestModel):
        prompt = llm_request.prompt

    completions_payload = {
        "prompt": prompt,
        "model": model_name,
        "temperature": llm_request.temperature,
        "top_p": llm_request.top_p,
        "max_tokens": 1,
        "logprobs": DEFAULT_NUM_LOGPROBS,
        "add_special_tokens": False
    }
    
    try:
        validator_checking_response = await make_api_call(completions_payload, endpoint=f"{BASE_URL}/v1/completions")
    except json.JSONDecodeError as e:
        logger.error(f"Error decoding JSON in calculate_distance_for_token: {e}. Response: {validator_checking_response}")
        return 1
    except httpx.RequestError as e:
        logger.error(f"Request failed in calculate_distance_for_token: {e}")
        return 1

    logger.info(f"completion payload: \n{json.dumps(completions_payload, indent=2)}\n")
    logger.info(f"validator_checking_response: \n{json.dumps(validator_checking_response, indent=2)}\n")
    logger.info(f"chat_responses: \n{json.dumps([response.dict() for response in chat_responses[max(0, index-5):index+3]], indent=2)}\n")
    logger.info(f"focus token in response: \n{json.dumps(chat_responses[index].dict(), indent=2)}\n")

    text = chat_responses[index].content
    validator_log_probs_for_token = validator_checking_response["choices"][0]["logprobs"]["top_logprobs"][0]

    if text not in validator_log_probs_for_token:
        logger.info(f"token: {text} - not found in vali logprobs")
        logger.info(f"validator_log_probs_for_token: {validator_log_probs_for_token}")
        return 1
    else:
        distance = min(abs(math.exp(validator_log_probs_for_token[text]) - math.exp(chat_responses[index].logprob)), 1)
        logger.info(f"token: {text} - logprob : {chat_responses[index].logprob}")
        logger.info(f"validator_log_probs_for_token: {validator_log_probs_for_token}")

    return distance


async def _extract_messages(formatted_response, is_completions_payload):
    messages = []
    for idx, response in enumerate(formatted_response):
        try:
            if is_completions_payload:
                message = _extract_completions_message(idx, response)
            else:
                message = _extract_chat_message(idx, response)

            if message is not None:
                messages.append(message)
        except Exception as e:
            logger.error(f"Error with logprob: {e}. Response: {response}")
            logger.exception(e)
            return None
    return messages


async def _get_full_prompt(is_completions_payload, payload, messages, task_config, full_response_content):
    model_name = task_config.load_model_config["model"]
    eos_token_id = task_config.load_model_config['eos_token_id']
    number_of_output_tokens = len(messages)
    
    if is_completions_payload:
        input_completions_content = payload[PROMPT_KEY]
        input_tokens = await _tokenize(input_completions_content, model_name, add_special_tokens=False)
        num_input_tokens = len(input_tokens)
        eos_token = await _detokenize([eos_token_id], model_name)

        if number_of_output_tokens != payload["max_tokens"] and messages[-1] != eos_token:
            full_prompt = input_completions_content + full_response_content + eos_token
        else:    
            full_prompt = input_completions_content + full_response_content

        all_tokens = await _tokenize(full_prompt, model_name, add_special_tokens=False)
        return full_prompt, all_tokens, num_input_tokens

    else:
        input_chat_content = payload[MESSAGES_KEY]
        input_content, num_input_tokens = await _chat_to_prompt(
            input_chat_content, 
            model_name, 
            eos_token_id, 
            add_generation_prompt=True
        )
        full_prompt_before_eos = input_content + full_response_content
        
        if 'deepseek-r1' in model_name.lower():
            all_tokens = await _tokenize(full_prompt_before_eos, model_name, add_special_tokens=False)
        else:    
            all_tokens = await _tokenize(full_prompt_before_eos, model_name, add_special_tokens=True)

        if number_of_output_tokens != payload["max_tokens"] and all_tokens[-1] != eos_token_id:
            all_tokens.append(eos_token_id)

        full_prompt = await _detokenize(all_tokens, model_name)
        return full_prompt, all_tokens, num_input_tokens


async def _validate_tokens(all_tokens, num_input_tokens, messages, prompt_logprobs, payload, eos_token_id):
    failed_tokens_idx = []
    failed_tokens_details = []
    max_acceptable_rank = 10 if payload["temperature"] <= 0.5 else int(10 / (1.03 - payload["temperature"]))

    for idx, response_token, logprobs in zip(range(len(all_tokens[num_input_tokens:])), all_tokens[num_input_tokens:], prompt_logprobs):
        nice_logprobs = json.dumps(logprobs, indent=2, sort_keys=True, ensure_ascii=False)
        additional_log = f" (decoded: '{messages[idx].content}', logprob: {messages[idx].logprob})" if idx <= len(messages) - 1 else ""

        if str(response_token) in logprobs:
            logprob = logprobs[str(response_token)]["logprob"]
            rank = logprobs[str(response_token)]["rank"]

            if rank < max_acceptable_rank and logprob > float("-inf"):
                logger.info(f"Token {response_token} {additional_log} in logprobs with good behaviour; rank: {rank}, logprob: {logprob} ✅")
            else:
                logger.error(f"Token {response_token} {additional_log} in logprobs with bad behaviour; rank: {rank}, logprob: {logprob} ❌")
                failed_tokens_idx.append(idx)
                failed_tokens_details.append((response_token, rank, logprob, additional_log))

                if len(failed_tokens_idx) > MAX_FAILED_TOKENS:
                    failed_tokens_details = json.dumps(failed_tokens_details, indent=2, sort_keys=True, ensure_ascii=False)
                    fail_reason = f"Too many bad tokens found ('response_token', 'rank', 'logprob', 'additional_log'):\n{failed_tokens_details}"
                    return True, fail_reason, failed_tokens_idx
        else:
            logger.error(f"Token {response_token} {additional_log} not found in logprobs :(")
            return True, "Token not found in logprobs", failed_tokens_idx

        if str(eos_token_id) in logprobs and str(response_token) != str(eos_token_id):
            logprob = logprobs[str(eos_token_id)]["logprob"]
            response_logprob = logprobs[str(response_token)]["logprob"]
            
            if response_logprob == float("-inf"):
                return True, "You really went out your way to avoid stopping!", failed_tokens_idx
            
            if logprob > float("-inf") and math.exp(logprob) / math.exp(response_logprob) > 100:
                return True, "You really went out your way to avoid stopping!", failed_tokens_idx

    return False, "", failed_tokens_idx


async def _perform_token_checks(task_config, payload, messages, indices_to_check):
    total_distance = 0
    checks = 0
    is_completions_payload = _payload_is_completions(payload)

    if is_completions_payload:
        llm_request = models.CompletionRequestModel(**payload)
        llm_request.max_tokens = 1
    else:
        llm_request = models.ChatRequestModel(**payload)
        llm_request.max_tokens = 1

    for i, index in enumerate(indices_to_check):
        if checks >= MAX_CHECKS:
            break

        if is_completions_payload:
            text_to_inject_for_checking = "".join([i.content for i in messages[:index]])
            llm_request.prompt += text_to_inject_for_checking
            starting_assistant_message = False
        else:
            starting_assistant_message = i == 0
            if index > 0:
                text_to_inject_into_assistant_message = "".join([i.content for i in messages[:index]])
                llm_request.messages.append(
                    models.Message(
                        **{
                            "role": "assistant",
                            "content": text_to_inject_into_assistant_message,
                        }
                    )
                )
                
        logger.info(f"index : {index} - token : {messages[index].content}")
        distance = await calculate_distance_for_token(
            task_config, 
            llm_request, 
            messages, 
            index, 
            starting_assistant_message
        )
        checks += 1
        total_distance += distance
        
        if index != 0 and is_completions_payload:
            llm_request.prompt = llm_request.prompt[: (len(llm_request.prompt) - len(text_to_inject_for_checking))]
        elif index != 0 and not is_completions_payload:
            llm_request.messages = llm_request.messages[:-1]

    try:
        average_distance = total_distance / checks
    except Exception as e:
        logger.error(f"Error with average distance: {e}. Total distance: {total_distance}. Checks: {checks}")
        return 0
        
    return _score_average_distance(average_distance)


async def check_text_result(result: models.QueryResult, payload: dict, task_config: models.OrchestratorServerConfig) -> Union[float, None]:
    if result.formatted_response is None:
        miner_status_code = result.status_code
        _, vali_status_code = await query_endpoint_with_status(task_config.endpoint, payload)
        logger.info(f"miner status code: {miner_status_code} - vali status code : {vali_status_code}")
        return 1 if str(vali_status_code[0]) == str(miner_status_code[0]) else -3
    
    formatted_response = json.loads(result.formatted_response) if isinstance(result.formatted_response, str) else result.formatted_response
    is_completions_payload = _payload_is_completions(payload)
    
    messages = await _extract_messages(formatted_response, is_completions_payload)
    if not messages:
        logger.error("No valid messages in response.")
        return 0.0

    if len(messages) > payload["max_tokens"]:
        logger.error("Number of messages is greater than max_tokens, skipping logprob check, returning 0")
        return 0.0

    full_response_content = "".join([message.content for message in messages])
    
    full_prompt, all_tokens, num_input_tokens = await _get_full_prompt(
        is_completions_payload, 
        payload, 
        messages, 
        task_config, 
        full_response_content
    )

    completions_payload = {
        "prompt": full_prompt,
        "model": task_config.load_model_config["model"],
        "temperature": payload["temperature"],
        "max_tokens": 1,
        "prompt_logprobs": DEFAULT_PROMPT_LOGPROBS,
        "add_special_tokens": False
    }

    logger.info(f"completions_payload for checks: \n{json.dumps(completions_payload, indent=2)}\n")

    try:
        result = await make_api_call(completions_payload, endpoint=f"{BASE_URL}/v1/completions")
    except (httpx.RequestError, json.JSONDecodeError) as e:
        logger.exception(e)
        logger.error(f"API call failed: {e}")
        return 0.9876

    prompt_logprobs = result["choices"][0]["prompt_logprobs"][num_input_tokens:]
    
    bad_token_found, fail_reason, failed_tokens_idx = await _validate_tokens(
        all_tokens, 
        num_input_tokens, 
        messages, 
        prompt_logprobs, 
        payload,
        task_config.load_model_config['eos_token_id']
    )
    
    if bad_token_found:
        nice_logprobs = json.dumps(prompt_logprobs, indent=2, sort_keys=True, ensure_ascii=False)
        logger.error(f"Bad token (s) found at indexes {failed_tokens_idx}." f" Prompt logprobs: {nice_logprobs}" f" Reason: {fail_reason}")
        return 0.0

    logger.info("All tokens found in prompt_logprobs! ✅")

    indices_to_check = [0, len(messages) - 1] if len(messages) > 1 else [0]
    
    if failed_tokens_idx:
        indices_to_check += failed_tokens_idx[:3]

    remaining_indexes = list(set(range(0, len(messages))) - set(indices_to_check))
    number_of_additional_indices_to_check = min(5 - len(indices_to_check), len(messages) - 2)
    
    if remaining_indexes and number_of_additional_indices_to_check > 0:
        additional_indices_to_check = random.sample(
            remaining_indexes,
            number_of_additional_indices_to_check,
        )
        indices_to_check.extend(additional_indices_to_check)

    logger.info(f"failed token indexes : {failed_tokens_idx}")
    logger.info(f"logprobs indexes to check : {indices_to_check}")

    payload["starting_assistant_message"] = True
    
<<<<<<< HEAD
    return await _perform_token_checks(task_config, payload, messages, indices_to_check)

async def check_vlm_result(result: models.QueryResult, payload: dict, task_config: models.OrchestratorServerConfig) -> Union[float, None]:
    if result.formatted_response is None:
        miner_status_code = result.status_code
        _, vali_status_code = await query_endpoint_with_status(task_config.endpoint, payload)
        logger.info(f"miner status code: {miner_status_code} - vali status code : {vali_status_code}")
        return 1 if str(vali_status_code[0]) == str(miner_status_code[0]) else -3
    
    formatted_response = json.loads(result.formatted_response) if isinstance(result.formatted_response, str) else result.formatted_response
    
    messages = await _extract_messages(formatted_response, is_completions_payload=False)
    if not messages:
        logger.error("No valid messages in response.")
        return 0.0

    if len(messages) > payload["max_tokens"]:
        logger.error("Number of messages is greater than max_tokens, skipping logprob check, returning 0")
        return 0.0

    full_response_content = "".join([message.content for message in messages])
    eos_token_id = task_config.load_model_config.get("eos_token_id", 128009)
    
    input_chat_content = payload[MESSAGES_KEY]
    must_output_eos = False
    eos_token = await _detokenize([eos_token_id], task_config.load_model_config["model"])
    
    if len(messages) != payload["max_tokens"] and full_response_content[-len(eos_token):] != eos_token:
        full_response_content += eos_token
        must_output_eos = True

    input_chat_content_w_response = input_chat_content.copy()
    input_chat_content_w_response.append({"role": "assistant", "content": full_response_content})

    chat_completions_payload = {
        "messages": input_chat_content_w_response,
        "model": task_config.load_model_config["model"],
        "temperature": payload["temperature"],
        "max_tokens": 1,
        "add_generation_prompt": False,
        "continue_final_message": True,
        "prompt_logprobs": DEFAULT_PROMPT_LOGPROBS,
        "add_special_tokens": False
    }

    logger.info(f"chat_completions_payload for checks: \n{json.dumps(chat_completions_payload, indent=2)}\n")

    try:
        result = await make_api_call(chat_completions_payload, endpoint=f"{BASE_URL}/v1/chat/completions")
    except (httpx.RequestError, json.JSONDecodeError) as e:
        logger.exception(e)
        logger.error(f"API call failed: {e}")
        return 0.9876
    
    n_generated_tokens = len(messages)
    
    prompt_logprobs = result["prompt_logprobs"][-n_generated_tokens:]
    logger.info(f"prompt_logprobs : {json.dumps(prompt_logprobs[:2], indent=2)}")
    
    failed_tokens_idx = []
    failed_tokens_details = []
    max_acceptable_rank = 10 if payload["temperature"] <= 0.5 else int(10 / (1.03 - payload["temperature"]))
    
    for idx, response_obj, logprobs_entry in zip(range(len(messages)), messages, prompt_logprobs):
        nice_logprobs = json.dumps(logprobs_entry, indent=2, sort_keys=True, ensure_ascii=False)
        additional_log = f" (decoded: '{response_obj.content}', logprob: {response_obj.logprob})"
        
        token_found = False
        for token_id, info in logprobs_entry.items():
            if info.get("decoded_token") == response_obj.content:
                token_found = True
                logprob = info["logprob"]
                rank = info["rank"]
                
                if rank < max_acceptable_rank and logprob > float("-inf"):
                    logger.info(f"Token {response_obj.content} {additional_log} in logprobs with good behaviour; rank: {rank}, logprob: {logprob} ✅")
                else:
                    logger.error(f"Token {response_obj.content} {additional_log} in logprobs with bad behaviour; rank: {rank}, logprob: {logprob} ❌")
                    failed_tokens_idx.append(idx)
                    failed_tokens_details.append((response_obj.content, rank, logprob, additional_log))
                    
                    if len(failed_tokens_idx) > MAX_FAILED_TOKENS:
                        failed_tokens_details = json.dumps(failed_tokens_details, indent=2, sort_keys=True, ensure_ascii=False)
                        fail_reason = f"Too many bad tokens found ('response_token', 'rank', 'logprob', 'additional_log'):\n{failed_tokens_details}"
                        return 0.0
                break
        
        if not token_found:
            logger.error(f"Token {response_obj.content} {additional_log} not found in logprobs :(")
            logger.info(f"logprobs_entry : {logprobs_entry}")
            return 0.0
            
        eos_token_key = None
        for token_id, info in logprobs_entry.items():
            if int(token_id) == eos_token_id:
                eos_token_key = token_id
                break
                
        if eos_token_key and response_obj.content != eos_token:
            eos_logprob = logprobs_entry[eos_token_key]["logprob"]
            response_token_key = next((k for k, v in logprobs_entry.items() if v.get("decoded_token") == response_obj.content), None)
            
            if response_token_key:
                response_logprob = logprobs_entry[response_token_key]["logprob"]
                if eos_logprob > float("-inf") and math.exp(eos_logprob) / math.exp(response_logprob) > 100:
                    return 0.0
    
    logger.info("All tokens found in prompt_logprobs! ✅")
    
    indices_to_check = [0, len(messages) - 1] if len(messages) > 1 else [0]
    
    if failed_tokens_idx:
        indices_to_check += failed_tokens_idx[:3]
        
    remaining_indexes = list(set(range(0, len(messages))) - set(indices_to_check))
    number_of_additional_indices_to_check = min(MAX_CHECKS - len(indices_to_check), len(messages) - 2)
    
    if remaining_indexes and number_of_additional_indices_to_check > 0:
        additional_indices_to_check = random.sample(
            remaining_indexes,
            number_of_additional_indices_to_check,
        )
        indices_to_check.extend(additional_indices_to_check)
        
    logger.info(f"failed token indexes: {failed_tokens_idx}")
    logger.info(f"logprobs indexes to check: {indices_to_check}")
    
    total_distance = 0
    checks = 0
    
    llm_request = models.ChatRequestModel(**payload)
    llm_request.max_tokens = 1
    
    for i, index in enumerate(indices_to_check):
        if checks >= MAX_CHECKS:
            break
            
        starting_assistant_message = i == 0
        if index > 0:
            text_to_inject_into_assistant_message = "".join([i.content for i in messages[:index]])
            llm_request.messages.append(
                models.Message(
                    **{
                        "role": "assistant",
                        "content": text_to_inject_into_assistant_message,
                    }
                )
            )
            
        logger.info(f"index: {index} - token: {messages[index].content}")
        distance = await calculate_distance_for_token_vlm(
            task_config, 
            llm_request, 
            messages, 
            index, 
            starting_assistant_message,
            index == (len(messages) - 1),
            must_output_eos
        )
        checks += 1
        total_distance += distance
        
        if index != 0:
            llm_request.messages = llm_request.messages[:-1]
            
    try:
        average_distance = total_distance / checks
    except Exception as e:
        logger.error(f"Error with average distance: {e}. Total distance: {total_distance}. Checks: {checks}")
        return 0
        
    return _score_average_distance(average_distance)
=======
    return await _perform_token_checks(task_config, payload, messages, indices_to_check)
>>>>>>> 608d4afb
<|MERGE_RESOLUTION|>--- conflicted
+++ resolved
@@ -5,10 +5,7 @@
 import httpx
 from typing import List, Dict, Any, Tuple, Union
 import math
-<<<<<<< HEAD
 import copy
-=======
->>>>>>> 608d4afb
 
 BASE_URL = "http://llm_server:6919".rstrip("/")
 
@@ -551,7 +548,6 @@
 
     payload["starting_assistant_message"] = True
     
-<<<<<<< HEAD
     return await _perform_token_checks(task_config, payload, messages, indices_to_check)
 
 async def check_vlm_result(result: models.QueryResult, payload: dict, task_config: models.OrchestratorServerConfig) -> Union[float, None]:
@@ -724,6 +720,4 @@
         return 0
         
     return _score_average_distance(average_distance)
-=======
-    return await _perform_token_checks(task_config, payload, messages, indices_to_check)
->>>>>>> 608d4afb
+    return await _perform_token_checks(task_config, payload, messages, indices_to_check)